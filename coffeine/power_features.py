import numpy as np
from scipy.stats import trim_mean
from pyriemann.estimation import CospCovariances
import mne
from mne.io import BaseRaw
from mne.epochs import BaseEpochs


def _compute_covs_raw(raw, clean_events, frequency_bands, duration):
    covs = list()
    for _, fb in frequency_bands.items():
        rf = raw.copy().load_data().filter(fb[0], fb[1])
        ec = mne.Epochs(
            rf, clean_events, event_id=3000, tmin=0, tmax=duration,
            proj=True, baseline=None, reject=None, preload=False, decim=1,
            picks=None)
        cov = mne.compute_covariance(ec, method='oas', rank=None)
        covs.append(cov.data)
    return np.array(covs)


def _compute_covs_epochs(epochs, frequency_bands):
    covs = list()
    for _, fb in frequency_bands.items():
        ec = epochs.copy().load_data().filter(fb[0], fb[1])
        cov = mne.compute_covariance(ec, method='oas', rank=None)
        covs.append(cov.data)
    return np.array(covs)


def _compute_cross_frequency_covs(epochs, frequency_bands):
    epochs_frequency_bands = []
    for ii, (fbname, fb) in enumerate(frequency_bands.items()):
        ef = epochs.copy().load_data().filter(fb[0], fb[1])
        for ch in ef.ch_names:
            ef.rename_channels({ch: ch+'_'+fbname})
        epochs_frequency_bands.append(ef)

    epochs_final = epochs_frequency_bands[0]
    for e in epochs_frequency_bands[1:]:
        epochs_final.add_channels([e], force_update_info=True)
    n_chan = epochs_final.info['nchan']
    cov = mne.compute_covariance(epochs_final, method='oas', rank=None)
    corr = np.corrcoef(
        epochs_final.get_data().transpose((1, 0, 2)).reshape(n_chan, -1))
    return cov.data, corr


def _compute_cospectral_covs(epochs, n_fft, n_overlap, fmin, fmax, fs):
    X = epochs.get_data()
    cospectral_covs = CospCovariances(window=n_fft, overlap=n_overlap/n_fft,
                                      fmin=fmin, fmax=fmax, fs=fs)
    return cospectral_covs.transform(X).mean(axis=0).transpose((2, 0, 1))


def compute_features(
        inst,
        features=('psds', 'covs'),
        duration=60.,
        shift=10.,
        n_fft=512,
        n_overlap=256,
        fs=63.0,
        fmin=0,
        fmax=30,
        frequency_bands=None,
        clean_func=lambda x: x,
        n_jobs=1):
    """Compute features from raw data or clean epochs.

    Parameters
    ----------
    inst : Raw object | Epochs object
        An instance of Raw or Epochs.
    features : str | list of str
        The features to be computed. It can be 'psds', 'covs',
        'cross_frequency_covs', 'cross_frequency_corrs' or
        'cospectral_covs'. If nothing is provided, defaults to
        ('psds', 'covs').
    duration : float
        The length of the epochs. If nothing is provided, defaults to 60.
    shift : float
        The duration to separate events by (sliding shift of the epochs).
        If nothing is provided, defaults to 10.
    n_fft : int
        The length of FFT used for computing power spectral density (PSD)
        using Welch's method and the cospectral covariance.
        If nothing is provided, defaults to 512.
    n_overlap : int
        The number of points of overlap between segments for PSD computation
        and for the estimation of cospectral covariance matrix.
        If nothing is provided, defaults to 256.
    fs : float
        The sampling frequency of the signal for the estimation of cospectral
        covariance matrix. If nothing is provided, defaults to 63.0.
    fmin : int
        The minimal frequency to be returned for the estimation of cospectral
        covariance matrix and for PSD computation.
        If nothing is provided, defaults to 0.
    fmax : int
        The maximal frequency to be returned for the estimation of cospectral
        covariance matrix and for PSD computation.
        If nothing is provided, defaults to 30.
    frequency_bands : dict
        The frequency bands with which inst is filtered.
        If nothing is provided, defaults to {'alpha': (8.0, 12.0)}.
    clean_func : lambda function
        If nothing is provided, defaults to lambda x: x.
    n_jobs : int
        If nothing is provided, defaults to 1.

    Returns
    -------
    computed_features : dict
        The features extracted.
    res : dict
        The number of epochs, good epochs, clean epochs and frequencies.
    """
    features_ = (
        'psds', 'covs', 'cross_frequency_covs', 'cross_frequency_corrs',
        'cospectral_covs')

    frequency_bands_ = {'alpha': (8.0, 12.0)} \
        if frequency_bands is None else frequency_bands
    computed_features = {}

    if isinstance(inst, BaseRaw):
        events = mne.make_fixed_length_events(inst, id=3000,
                                              start=0,
                                              duration=shift,
                                              stop=inst.times[-1] - duration)
        epochs = mne.Epochs(inst, events, event_id=3000, tmin=0, tmax=duration,
                            proj=True, baseline=None, reject=None,
                            preload=True, decim=1)
        epochs_clean = clean_func(epochs)
        clean_events = events[epochs_clean.selection]
        if 'covs' in features:
            covs = _compute_covs_raw(inst, clean_events, frequency_bands_,
                                     duration)
            computed_features['covs'] = covs

    elif isinstance(inst, BaseEpochs):
        epochs_clean = clean_func(inst)
        if 'covs' in features:
            covs = _compute_covs_epochs(epochs_clean, frequency_bands_)
            computed_features['covs'] = covs
    else:
        raise ValueError('Inst must be raw or epochs.')

    res = dict(n_good_epochs=len(inst),
               n_clean_epochs=len(epochs_clean))
    if isinstance(inst, BaseRaw):
        res['n_epochs'] = len(events)
    else:
        res['n_epochs'] = len(inst.drop_log)

    if isinstance(features, str):
        features = [features]
    for feature in features:
        if feature not in features_:
            raise ValueError(
                f"The `features` ('{feature}') you specified is unknown.")

    if 'psds' in features:
<<<<<<< HEAD
        psds_clean = epochs_clean.compute_psd(method='welch', fmin=fmin,
                                              fmax=fmax, n_fft=n_fft,
                                              n_overlap=n_overlap,
                                              average='mean', picks=None)
        freqs = psds_clean.freqs
=======
        spectrum = epochs_clean.compute_psd(
                method="welch", fmin=fmin, fmax=fmax, n_fft=n_fft,
                n_overlap=n_overlap, average='mean', picks=None)
        psds_clean = spectrum.get_data()
>>>>>>> 600b2054
        psds = trim_mean(psds_clean, 0.25, axis=0)
        computed_features['psds'] = psds
        res['freqs'] = spectrum.freqs

    if ('cross_frequency_covs' in features or
            'cross_frequency_corrs' in features):
        (cross_frequency_covs,
            cross_frequency_corrs) = _compute_cross_frequency_covs(
            epochs_clean, frequency_bands_)
        computed_features['cross_frequency_covs'] = cross_frequency_covs
        computed_features['cross_frequency_corrs'] = cross_frequency_corrs

    if 'cospectral_covs' in features:
        cospectral_covs = _compute_cospectral_covs(epochs_clean, n_fft,
                                                   n_overlap,
                                                   fmin, fmax, fs)
        computed_features['cospectral_covs'] = cospectral_covs

    return computed_features, res<|MERGE_RESOLUTION|>--- conflicted
+++ resolved
@@ -162,18 +162,10 @@
                 f"The `features` ('{feature}') you specified is unknown.")
 
     if 'psds' in features:
-<<<<<<< HEAD
-        psds_clean = epochs_clean.compute_psd(method='welch', fmin=fmin,
-                                              fmax=fmax, n_fft=n_fft,
-                                              n_overlap=n_overlap,
-                                              average='mean', picks=None)
-        freqs = psds_clean.freqs
-=======
         spectrum = epochs_clean.compute_psd(
                 method="welch", fmin=fmin, fmax=fmax, n_fft=n_fft,
                 n_overlap=n_overlap, average='mean', picks=None)
         psds_clean = spectrum.get_data()
->>>>>>> 600b2054
         psds = trim_mean(psds_clean, 0.25, axis=0)
         computed_features['psds'] = psds
         res['freqs'] = spectrum.freqs
